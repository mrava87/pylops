import logging

import numpy as np

from pylops.basicoperators import BlockDiag, Diagonal, HStack, Restriction
from pylops.signalprocessing.Sliding2D import _slidingsteps
from pylops.utils.tapers import taper

logging.basicConfig(format="%(levelname)s: %(message)s", level=logging.WARNING)


def Sliding1D(Op, dim, dimd, nwin, nover, tapertype="hanning", design=False):
    r"""1D Sliding transform operator.

    Apply a transform operator ``Op`` repeatedly to slices of the model
    vector in forward mode and slices of the data vector in adjoint mode.
    More specifically, in forward mode the model vector is divided into
    slices, each slice is transformed, and slices are then recombined in a
    sliding window fashion.

    This operator can be used to perform local, overlapping transforms (e.g.,
    :obj:`pylops.signalprocessing.FFT`) on 1-dimensional arrays.

    .. note:: The shape of the model has to be consistent with
       the number of windows for this operator not to return an error. As the
       number of windows depends directly on the choice of ``nwin`` and
       ``nover``, it is recommended to use ``design=True`` if unsure about the
       choice ``dims`` and use the number of windows printed on screen to
       define such input parameter.

    .. warning:: Depending on the choice of `nwin` and `nover` as well as the
       size of the data, sliding windows may not cover the entire data.
       The start and end indices of each window can be displayed using
       ``design=True`` while defining the best sliding window approach.

    Parameters
    ----------
    Op : :obj:`pylops.LinearOperator`
        Transform operator
    dim : :obj:`tuple`
        Shape of 1-dimensional model.
    dimd : :obj:`tuple`
        Shape of 1-dimensional data
    nwin : :obj:`int`
        Number of samples of window
    nover : :obj:`int`
        Number of samples of overlapping part of window
    tapertype : :obj:`str`, optional
        Type of taper (``hanning``, ``cosine``, ``cosinesquare`` or ``None``)
    design : :obj:`bool`, optional
        Print number of sliding window (``True``) or not (``False``)

    Returns
    -------
    Sop : :obj:`pylops.LinearOperator`
        Sliding operator

    Raises
    ------
    ValueError
        Identified number of windows is not consistent with provided model
        shape (``dims``).

    """
    # model windows
    mwin_ins, mwin_ends = _slidingsteps(dim, Op.shape[1], 0)
    # data windows
    dwin_ins, dwin_ends = _slidingsteps(dimd, nwin, nover)
    nwins = len(dwin_ins)

    # create tapers
    if tapertype is not None:
        tap = taper(nwin, nover, tapertype=tapertype)
        tapin = tap.copy()
        tapin[:nover] = 1
        tapend = tap.copy()
        tapend[-nover:] = 1
        taps = {}
        taps[0] = tapin
        for i in range(1, nwins - 1):
            taps[i] = tap
        taps[nwins - 1] = tapend

    # check that identified number of windows agrees with mode size
    if design:
        logging.warning("%d windows required...", nwins)
        logging.warning("model wins - start:%s, end:%s", str(mwin_ins), str(mwin_ends))
        logging.warning("data wins - start:%s, end:%s", str(dwin_ins), str(dwin_ends))
    if nwins * Op.shape[1] != dim:
        raise ValueError(
            "Model shape (dim=%d) is not consistent with chosen "
            "number of windows. Choose dim=%d for the "
            "operator to work with estimated number of windows, "
            "or create the operator with design=True to find "
            "out the optimal number of windows for the current "
            "model size..." % (dim, nwins * Op.shape[1])
        )
    # transform to apply
    if tapertype is None:
        OOp = BlockDiag([Op for _ in range(nwins)])
    else:
        OOp = BlockDiag([Diagonal(taps[itap].ravel()) * Op for itap in range(nwins)])

    combining = HStack(
        [
<<<<<<< HEAD
            Restriction(dimd, np.arange(win_in, win_end), axis=0).H
=======
            Restriction(dimd, np.arange(win_in, win_end), dtype=Op.dtype).H
>>>>>>> 76c36047
            for win_in, win_end in zip(dwin_ins, dwin_ends)
        ]
    )
    Sop = combining * OOp
    return Sop<|MERGE_RESOLUTION|>--- conflicted
+++ resolved
@@ -103,11 +103,7 @@
 
     combining = HStack(
         [
-<<<<<<< HEAD
-            Restriction(dimd, np.arange(win_in, win_end), axis=0).H
-=======
-            Restriction(dimd, np.arange(win_in, win_end), dtype=Op.dtype).H
->>>>>>> 76c36047
+            Restriction(dimd, np.arange(win_in, win_end), axis=0, dtype=Op.dtype).H
             for win_in, win_end in zip(dwin_ins, dwin_ends)
         ]
     )
