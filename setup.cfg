[aliases]
test=pytest

[tool:pytest]
addopts = --verbose
python_files = pytests/*.py

[flake8]
ignore = E203, E501, W503, E402
per-file-ignores =
    __init__.py: F401, F403, F405
max-line-length = 88


# mypy global options
[mypy]
plugins = numpy.typing.mypy_plugin
ignore_errors = False
allow_redefinition = True

# mypy per-module options
[mypy-IPython.*]
ignore_missing_imports = True

[mypy-scipy.*]
ignore_missing_imports = True

[mypy-numba.*]
ignore_missing_imports = True

[mypy-pyfftw.*]
ignore_missing_imports = True

[mypy-pywt.*]
ignore_missing_imports = True

<<<<<<< HEAD
[mypy-spgl1.*]
ignore_missing_imports = True

[mypy-skfmm.*]
ignore_missing_imports = True

[mypy-devito.*]
ignore_missing_imports = True

[mypy-examples.*] # devito-examples
=======
[mypy-cupy.*]
>>>>>>> 58c42315
ignore_missing_imports = True<|MERGE_RESOLUTION|>--- conflicted
+++ resolved
@@ -34,7 +34,6 @@
 [mypy-pywt.*]
 ignore_missing_imports = True
 
-<<<<<<< HEAD
 [mypy-spgl1.*]
 ignore_missing_imports = True
 
@@ -45,7 +44,7 @@
 ignore_missing_imports = True
 
 [mypy-examples.*] # devito-examples
-=======
+ignore_missing_imports = True
+
 [mypy-cupy.*]
->>>>>>> 58c42315
 ignore_missing_imports = True